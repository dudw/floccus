name: Tests

on:
  pull_request:
  push:
    branches:
      - master
      - develop

env:
  APP_NAME: bookmarks

jobs:
  php:
    runs-on: ubuntu-latest

    env:
      SELENIUM_HUB_HOST: hub
      TEST_HOST: nextcloud
      SERVER_BRANCH: ${{ matrix.server-versions }}
      NC_APP_VERSION: ${{ matrix.app-versions }}
<<<<<<< HEAD
      SELENIUM_VERSION: 3.141.59-20200409
=======
      MYSQL_PASSWORD: root
>>>>>>> e3fa878d

    strategy:
      # do not stop on another job's failure
      fail-fast: false
      matrix:
        node-versions: [13.x]
        server-versions: ['18']
        app-versions: ['stable']
        floccus-adapter:
          - fake
          - nextcloud-folders
          - webdav
        test-name:
          - standard
          - parallel
          - benchmark standard-root
          - benchmark parallel-root
        browsers: ['firefox', 'chrome']
        include:
          - app-versions: v1.1.2
            server-versions: 16
            floccus-adapter: nextcloud-folders
            test-name: standard
            browsers: chrome
          - app-versions: stable
            server-versions: 16
            floccus-adapter: nextcloud-folders
            test-name: standard
            browsers: chrome
          - app-versions: stable
            server-versions: 17
            floccus-adapter: nextcloud-folders
            test-name: standard
            browsers: chrome
          - app-versions: master
            server-versions: 18
            floccus-adapter: nextcloud-folders
            test-name: standard
            browsers: chrome
          - app-versions: master
            server-versions: 18
            floccus-adapter: nextcloud-folders
            test-name: benchmark standard-root
            browsers: chrome
          - app-versions: master
            server-versions: 18
            floccus-adapter: nextcloud-folders
            test-name: benchmark parallel-root
            browsers: chrome


    name: ${{matrix.floccus-adapter}}:${{ matrix.test-name}} nc@${{ matrix.server-versions }} bm@${{ matrix.app-versions }} ${{ matrix.browsers }}

    services:
      hub:
        image: selenium/hub:3.141.59-20200409
        ports:
          - 4444:4444
      firefox:
        image: selenium/node-firefox:3.141.59-20200409
        env:
          HUB_HOST: hub
          HUB_PORT: 4444
        options: -v /dev/shm:/dev/shm
      chrome:
        image: selenium/node-chrome:3.141.59-20200409
        env:
          HUB_HOST: hub
          HUB_PORT: 4444
        options: -v /dev/shm:/dev/shm
      nextcloud:
        image: nextcloud:${{ matrix.server-versions }}
        env:
          NEXTCLOUD_ADMIN_USER: admin
          NEXTCLOUD_ADMIN_PASSWORD: admin
          MYSQL_DATABASE: nextcloud
          MYSQL_USER: root
          MYSQL_PASSWORD: ${{env.MYSQL_PASSWORD}}
          MYSQL_HOST: mysql
          NEXTCLOUD_TRUSTED_DOMAINS: nextcloud
        volumes:
          - apps:/home/runner/work/floccus/floccus/apps
        options: --name nextcloud
      mysql:
        image: mariadb:latest
        env:
          MYSQL_ROOT_PASSWORD: ${{env.MYSQL_PASSWORD}}

    steps:
      - name: Checkout floccus
        uses: actions/checkout@v2
        with:
          path: floccus

      - name: Checkout bookmarks app
        uses: actions/checkout@v2
        with:
          repository: nextcloud/${{ env.APP_NAME }}
          ref: ${{ matrix.app-versions }}
          path: apps/${{ env.APP_NAME }}
        if: matrix.floccus-adapter == 'nextcloud-folders'

      - name: Enable bookmarks app
        shell: bash
        run: |
          NEXT_WAIT_TIME=0
          until [ $NEXT_WAIT_TIME -eq 25 ] || docker exec --user www-data nextcloud php occ app:enable ${{ env.APP_NAME }}; do
              sleep $(( NEXT_WAIT_TIME++ ))
          done
          [ $NEXT_WAIT_TIME -lt 25 ]
        if: matrix.floccus-adapter != 'fake'

      - name: Enable APCu
        run: |
          docker exec --user www-data nextcloud php occ config:system:set --value "\\OC\\Memcache\\APCu" memcache.local
        if: matrix.floccus-adapter != 'fake'

      - name: Set up node ${{ matrix.node-versions }}
        uses: actions/setup-node@v1
        with:
          node-version: ${{ matrix.node-versions }}

      - name: Cache node modules
        uses: actions/cache@v1
        env:
          cache-name: cache-node-modules
        with:
          path: ~/.npm # npm cache files are stored in `~/.npm` on Linux/macOS
          key: ${{ runner.os }}-build-${{ env.cache-name }}-${{ hashFiles('**/package-lock.json') }}
          restore-keys: |
            ${{ runner.os }}-build-${{ env.cache-name }}-
            ${{ runner.os }}-build-
            ${{ runner.os }}-

      - name: Install dependencies & build
        working-directory: floccus
        run: |
          npm ci
          npm run build-release --if-present

      - name: Run tests
        working-directory: floccus
        env:
          SELENIUM_BROWSER: ${{ matrix.browsers }}
          FLOCCUS_TEST: ${{matrix.floccus-adapter}} ${{ matrix.test-name}}
          GIST_TOKEN: ${{ secrets.GIST_TOKEN }}
        run: |
          npm run test<|MERGE_RESOLUTION|>--- conflicted
+++ resolved
@@ -19,11 +19,8 @@
       TEST_HOST: nextcloud
       SERVER_BRANCH: ${{ matrix.server-versions }}
       NC_APP_VERSION: ${{ matrix.app-versions }}
-<<<<<<< HEAD
       SELENIUM_VERSION: 3.141.59-20200409
-=======
       MYSQL_PASSWORD: root
->>>>>>> e3fa878d
 
     strategy:
       # do not stop on another job's failure
