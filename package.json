--- conflicted
+++ resolved
@@ -1,10 +1,6 @@
 {
   "name": "floccus",
-<<<<<<< HEAD
-  "version": "1.3.4",
-=======
   "version": "2.0.0",
->>>>>>> 7052cbbc
   "description": "The goal of this project is to build a browser extension that syncs your browser data with [OwnCloud](http://owncloud.org).",
   "main": "index.js",
   "scripts": {
