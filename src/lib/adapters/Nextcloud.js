--- conflicted
+++ resolved
@@ -356,8 +356,4 @@
       .replace(/%2C/g, ',') // encodeURIComponent(',') == '%2C'
       .replace(/%252C/g, '%2C')
   }
-<<<<<<< HEAD
-}
-=======
-}
->>>>>>> 7274cb07
+}